--- conflicted
+++ resolved
@@ -1308,13 +1308,8 @@
     Compilation compilation;
     compilation.addSyntaxTree(tree);
     auto& diags = compilation.getAllDiagnostics();
-<<<<<<< HEAD
     if (!diags.empty() && code.getSubsystem() != DiagSubsystem::Invalid)
         CHECK(diags.back().code == code);
-=======
-    if (!diags.empty() && typeId)
-        CHECK(diags.back().code == diag::QueryOnDynamicType);
->>>>>>> 43859d8d
 
     return diags.size();
 }
@@ -1333,17 +1328,10 @@
                             "bit a[1:0][int];" };
 
     std::string typeDef = "typedef ";
-<<<<<<< HEAD
     for (const auto& type : types) {
         CHECK(testBitsNonFixedSizeArray(type + intBits) == 0);
         CHECK(testBitsNonFixedSizeArray(type + paramBits) > 0);
         CHECK(testBitsNonFixedSizeArray(typeDef + type + paramBits, diag::QueryOnDynamicType) == 1);
-=======
-    for (auto& type : types) {
-        CHECK(testBitsNonFixedSizeArray(type + intBits) == 0);
-        CHECK(testBitsNonFixedSizeArray(type + paramBits) > 0);
-        CHECK(testBitsNonFixedSizeArray(typeDef + type + paramBits, true) == 1);
->>>>>>> 43859d8d
     }
 }
 
