--- conflicted
+++ resolved
@@ -9,13 +9,11 @@
 #include "slang/parsing/Lexer.h"
 #include "slang/parsing/Parser.h"
 #include "slang/parsing/Preprocessor.h"
-#include "slang/syntax/SyntaxKind.h"
 #include "slang/syntax/SyntaxNode.h"
 #include "slang/syntax/SyntaxPrinter.h"
 #include "slang/syntax/SyntaxTree.h"
 #include "slang/syntax/SyntaxVisitor.h"
 #include "slang/text/SourceManager.h"
-#include "slang/util/BumpAllocator.h"
 
 namespace fs = std::filesystem;
 
@@ -56,8 +54,6 @@
     PySyntaxVisitor visitor{f};
     sn.visit(visitor);
 }
-<<<<<<< HEAD
-=======
 
 class PySyntaxRewriter : public SyntaxRewriter<PySyntaxRewriter> {
 public:
@@ -112,24 +108,7 @@
     return rewriter.transform(tree);
 }
 
->>>>>>> 303d65e8
 } // end namespace
-
-void insertAtFront(SyntaxNode&  node, TokenOrSyntax NewNode, BumpAllocator& alloc){
-    if(node.kind ==SyntaxKind::SyntaxList || node.kind ==SyntaxKind::SeparatedList || node.kind ==SyntaxKind::SyntaxList){
-
-        SyntaxListBase *list = (SyntaxListBase*)(&node);
-        std::vector<TokenOrSyntax> children_vec;
-        children_vec.push_back(NewNode);
-
-        for (int i=0;i<list->getChildCount();i++){
-            children_vec.push_back(list->getChild(i));
-        }
-
-        std::span<const TokenOrSyntax> children(children_vec);
-        list->resetAll(alloc, children);  
-    }
-};
 
 void registerSyntax(py::module_& m) {
     EXPOSE_ENUM(m, TriviaKind);
@@ -137,7 +116,6 @@
     EXPOSE_ENUM(m, SyntaxKind);
     EXPOSE_ENUM(m, KnownSystemName);
 
-    
     py::class_<Trivia>(m, "Trivia")
         .def(py::init<>())
         .def(py::init<TriviaKind, std::string_view>(), "kind"_a, "rawText"_a)
@@ -241,11 +219,7 @@
         const SyntaxNode* node;
         size_t index;
     };
-    
-    m.def("insertAtFront",[](SyntaxNode&  node, Token NewNode, BumpAllocator& alloc){insertAtFront(node,NewNode,alloc);},  "node"_a,"token"_a,"alloc"_a);
-    m.def("insertAtFront",[](SyntaxNode&  node, SyntaxNode& NewNode, BumpAllocator& alloc){insertAtFront(node,&NewNode,alloc);},  "node"_a,"node"_a,"alloc"_a);
-
-    
+
     py::class_<SyntaxNode>(m, "SyntaxNode")
         .def_readonly("parent", &SyntaxNode::parent)
         .def_readonly("kind", &SyntaxNode::kind)
@@ -280,9 +254,6 @@
                  return fmt::format("SyntaxNode(SyntaxKind.{})", toString(self.kind));
              })
         .def("__str__", &SyntaxNode::toString);
-
-    
-        
 
     py::class_<SyntaxTree, std::shared_ptr<SyntaxTree>>(m, "SyntaxTree")
         .def_readonly("isLibraryUnit", &SyntaxTree::isLibraryUnit)
@@ -350,9 +321,7 @@
         .def_property_readonly("root", py::overload_cast<>(&SyntaxTree::root))
         .def_property_readonly("options", &SyntaxTree::options)
         .def_property_readonly("sourceLibrary", &SyntaxTree::getSourceLibrary)
-        .def_static("getDefaultSourceManager", &SyntaxTree::getDefaultSourceManager, byref)
-        .def("allocator", &SyntaxTree::allocator,py::return_value_policy::reference);
-
+        .def_static("getDefaultSourceManager", &SyntaxTree::getDefaultSourceManager, byref);
 
     py::class_<LexerOptions>(m, "LexerOptions")
         .def(py::init<>())
@@ -395,8 +364,6 @@
         .def("str", &SyntaxPrinter::str)
         .def_static("printFile", &SyntaxPrinter::printFile, "tree"_a);
 
-<<<<<<< HEAD
-=======
     py::class_<PySyntaxRewriter>(m, "SyntaxRewriter")
         .def("remove", &PySyntaxRewriter::py_remove)
         .def("replace", &PySyntaxRewriter::py_replace)
@@ -409,5 +376,4 @@
         .def_property_readonly("factory", &PySyntaxRewriter::getFactory);
 
     m.def("rewrite", &pySyntaxRewrite, py::arg("tree"), py::arg("handler"));
->>>>>>> 303d65e8
 }