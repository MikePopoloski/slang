--- conflicted
+++ resolved
@@ -302,13 +302,10 @@
         CASE(NewClass, NewClassExpression);
         CASE(CopyClass, CopyClassExpression);
         CASE(MinTypMax, MinTypMaxExpression);
-<<<<<<< HEAD
+        CASE(ClockingArgument, ClockingArgumentExpression);
         CASE(OneStepLiteral, OneStepLiteral);
         CASE(TimingControlExpressionConcatenation, TimingControlExpressionConcatenationExpression);
         CASE(TimingControlExpression, TimingControlExpression);
-=======
-        CASE(ClockingArgument, ClockingArgumentExpression);
->>>>>>> 73ae4fa3
     }
 #undef CASE
     // clang-format on
