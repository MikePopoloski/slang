--- conflicted
+++ resolved
@@ -62,13 +62,10 @@
     x(NewClass) \
     x(CopyClass) \
     x(MinTypMax) \
-<<<<<<< HEAD
+    x(ClockingArgument) \
     x(OneStepLiteral) \
     x(TimingControlExpression) \
     x(TimingControlExpressionConcatenation)
-=======
-    x(ClockingArgument)
->>>>>>> 73ae4fa3
 ENUM(ExpressionKind, EXPRESSION);
 #undef EXPRESSION
 
