//------------------------------------------------------------------------------
// ClassSymbols.cpp
// Class-related symbol definitions
//
// SPDX-FileCopyrightText: Michael Popoloski
// SPDX-License-Identifier: MIT
//------------------------------------------------------------------------------
#include "slang/ast/symbols/ClassSymbols.h"

#include "ParameterBuilder.h"

#include "slang/ast/ASTSerializer.h"
#include "slang/ast/Compilation.h"
#include "slang/ast/Constraints.h"
#include "slang/ast/expressions/AssignmentExpressions.h"
#include "slang/ast/expressions/CallExpression.h"
#include "slang/ast/symbols/MemberSymbols.h"
#include "slang/ast/symbols/ParameterSymbols.h"
#include "slang/ast/symbols/SubroutineSymbols.h"
#include "slang/ast/symbols/SymbolBuilders.h"
#include "slang/ast/types/AllTypes.h"
#include "slang/diagnostics/DeclarationsDiags.h"
#include "slang/diagnostics/ExpressionsDiags.h"
#include "slang/diagnostics/TypesDiags.h"
#include "slang/syntax/AllSyntax.h"

namespace slang::ast {

using namespace parsing;
using namespace syntax;

ClassPropertySymbol::ClassPropertySymbol(string_view name, SourceLocation loc,
                                         VariableLifetime lifetime, Visibility visibility) :
    VariableSymbol(SymbolKind::ClassProperty, name, loc, lifetime),
    visibility(visibility) {
}

void ClassPropertySymbol::fromSyntax(const Scope& scope,
                                     const ClassPropertyDeclarationSyntax& syntax,
                                     SmallVectorBase<const ClassPropertySymbol*>& results) {
    auto& comp = scope.getCompilation();
    auto& dataSyntax = syntax.declaration->as<DataDeclarationSyntax>();

    bool isConst = false;
    VariableLifetime lifetime = VariableLifetime::Automatic;
    Visibility visibility = Visibility::Public;
    RandMode randMode = RandMode::None;

    for (Token qual : syntax.qualifiers) {
        switch (qual.kind) {
            case TokenKind::ConstKeyword:
                isConst = true;
                break;
            case TokenKind::StaticKeyword:
                lifetime = VariableLifetime::Static;
                break;
            case TokenKind::LocalKeyword:
                visibility = Visibility::Local;
                break;
            case TokenKind::ProtectedKeyword:
                visibility = Visibility::Protected;
                break;
            case TokenKind::RandKeyword:
                randMode = RandMode::Rand;
                break;
            case TokenKind::RandCKeyword:
                randMode = RandMode::RandC;
                break;
            case TokenKind::PureKeyword:
            case TokenKind::VirtualKeyword:
            case TokenKind::ExternKeyword:
                // These are not allowed on properties; the parser will issue a diagnostic
                // so just ignore them here.
                break;
            default:
                ASSUME_UNREACHABLE;
        }
    }

    for (Token mod : dataSyntax.modifiers) {
        switch (mod.kind) {
            case TokenKind::VarKeyword:
            case TokenKind::AutomaticKeyword:
                break;
            case TokenKind::ConstKeyword:
                isConst = true;
                break;
            case TokenKind::StaticKeyword:
                lifetime = VariableLifetime::Static;
                break;
            default:
                ASSUME_UNREACHABLE;
        }
    }

    for (auto declarator : dataSyntax.declarators) {
        auto var = comp.emplace<ClassPropertySymbol>(declarator->name.valueText(),
                                                     declarator->name.location(), lifetime,
                                                     visibility);
        var->randMode = randMode;
        var->setDeclaredType(*dataSyntax.type);
        var->setFromDeclarator(*declarator);
        var->setAttributes(scope, syntax.attributes);
        results.push_back(var);

        if (isConst)
            var->flags |= VariableFlags::Const;

        if (randMode != RandMode::None)
            var->getDeclaredType()->addFlags(DeclaredTypeFlags::Rand);

        if (isConst && lifetime == VariableLifetime::Static && !declarator->initializer)
            scope.addDiag(diag::StaticConstNoInitializer, declarator->name.range());
    }
}

void ClassPropertySymbol::serializeTo(ASTSerializer& serializer) const {
    VariableSymbol::serializeTo(serializer);
    serializer.write("visibility", toString(visibility));
    if (randMode != RandMode::None)
        serializer.write("randMode", toString(randMode));
}

void ClassType::addForwardDecl(const ForwardingTypedefSymbol& decl) const {
    if (!firstForward)
        firstForward = &decl;
    else
        firstForward->addForwardDecl(decl);
}

void ClassType::checkForwardDecls() const {
    if (firstForward) {
        auto category = ForwardTypedefCategory::Class;
        if (isInterface)
            category = ForwardTypedefCategory::InterfaceClass;
        firstForward->checkType(category, Visibility::Public, location);
    }
}

ClassType::ClassType(Compilation& compilation, string_view name, SourceLocation loc) :
    Type(SymbolKind::ClassType, name, loc), Scope(compilation, this) {
}

ConstantValue ClassType::getDefaultValueImpl() const {
    return ConstantValue::NullPlaceholder{};
}

const Symbol& ClassType::fromSyntax(const Scope& scope, const ClassDeclarationSyntax& syntax) {
    // If this class declaration has parameter ports it's actually a generic class definition.
    // Create that now and wait until someone specializes it in order to get an actual type.
    if (syntax.parameters && !syntax.parameters->declarations.empty())
        return GenericClassDefSymbol::fromSyntax(scope, syntax);

    auto& comp = scope.getCompilation();
    auto result = comp.emplace<ClassType>(comp, syntax.name.valueText(), syntax.name.location());
    result->populate(scope, syntax);
    return *result;
}

void ClassType::populate(const Scope& scope, const ClassDeclarationSyntax& syntax) {
    // Save the current member index -- for generic classes, this is the location that
    // can see all parameter members but nothing else. This is needed to correctly
    // resolve type parameters used in extends and implements clauses.
    if (auto last = getLastMember())
        headerIndex = last->getIndex() + 1;
    else
        headerIndex = SymbolIndex(1);

    if (syntax.virtualOrInterface.kind == TokenKind::VirtualKeyword)
        isAbstract = true;
    else if (syntax.virtualOrInterface.kind == TokenKind::InterfaceKeyword)
        isInterface = true;

    setSyntax(syntax);
    for (auto member : syntax.items)
        addMembers(*member);

    // All class types get some built-in methods.
    auto& comp = getCompilation();
    auto& void_t = comp.getVoidType();
    auto& int_t = comp.getIntType();
    auto& string_t = comp.getStringType();

    auto checkOverride = [](auto& s) {
        return s.subroutineKind == SubroutineKind::Function && s.getArguments().empty() &&
               s.getReturnType().isVoid() && s.visibility == Visibility::Public &&
               s.flags == MethodFlags::None;
    };

    auto& scopeNameMap = getUnelaboratedNameMap();
    auto makeFunc = [&](string_view funcName, const Type& returnType, bool allowOverride,
                        bitmask<MethodFlags> extraFlags = MethodFlags::None,
                        SubroutineKind subroutineKind =
                            SubroutineKind::Function) -> std::optional<MethodBuilder> {
        if (auto it = scopeNameMap.find(funcName); it != scopeNameMap.end()) {
            auto existing = it->second;
            if (allowOverride) {
                bool ok = false;
                if (existing->kind == SymbolKind::Subroutine)
                    ok = checkOverride(existing->as<SubroutineSymbol>());
                else if (existing->kind == SymbolKind::MethodPrototype)
                    ok = checkOverride(existing->as<MethodPrototypeSymbol>());

                if (!ok)
                    scope.addDiag(diag::InvalidRandomizeOverride, existing->location) << funcName;
            }
            else {
                scope.addDiag(diag::InvalidMethodOverride, existing->location) << funcName;
            }
            return {};
        }

        MethodBuilder builder(comp, funcName, returnType, subroutineKind);
        builder.addFlags(extraFlags);
        addMember(builder.symbol);
        return builder;
    };

    makeFunc("randomize", int_t, false, MethodFlags::Virtual | MethodFlags::Randomize);
    makeFunc("pre_randomize", void_t, true);
    makeFunc("post_randomize", void_t, true);
    makeFunc("get_randstate", string_t, false);

    auto set_randstate = makeFunc("set_randstate", void_t, false);
    if (set_randstate)
        set_randstate->addArg("state", string_t);

    auto srandom = makeFunc("srandom", void_t, false);
    if (srandom)
        srandom->addArg("seed", int_t);

    auto rand_mode = makeFunc("rand_mode", void_t, false, MethodFlags::None,
                              SubroutineKind::Function);
    if (rand_mode)
        rand_mode->addArg("on_ff", comp.getBitType());

    auto constraint_mode = makeFunc("constraint_mode", void_t, false, MethodFlags::None,
                                    SubroutineKind::Function);
    if (constraint_mode)
        constraint_mode->addArg("on_ff", comp.getBitType());

    // This needs to happen last, otherwise setting "needs elaboration" before
    // trying to access the name map can cause infinite recursion.
    if (syntax.extendsClause || syntax.implementsClause)
        setNeedElaboration();
}

void ClassType::inheritMembers(function_ref<void(const Symbol&)> insertCB) const {
    auto syntax = getSyntax();
    ASSERT(syntax);

    ASTContext context(*this, LookupLocation(this, uint32_t(headerIndex)));

    auto& classSyntax = syntax->as<ClassDeclarationSyntax>();
    if (classSyntax.extendsClause)
        handleExtends(*classSyntax.extendsClause, context, insertCB);

    if (classSyntax.implementsClause)
        handleImplements(*classSyntax.implementsClause, context, insertCB);
}

void ClassType::handleExtends(const ExtendsClauseSyntax& extendsClause, const ASTContext& context,
                              function_ref<void(const Symbol&)> insertCB) const {
    auto& comp = context.getCompilation();
    auto baseType = Lookup::findClass(*extendsClause.baseName, context);
    if (!baseType) {
        baseClass = &comp.getErrorType();
        return;
    }

    // A normal class can't extend an interface class. This method won't be called
    // for an interface class, so we don't need to check that again here.
    if (baseType->isInterface) {
        baseClass = &comp.getErrorType();
        context.addDiag(diag::ExtendIfaceFromClass, extendsClause.sourceRange()) << baseType->name;
        return;
    }

    // Make sure there are no cycles in the inheritance chain.
    auto currBase = baseType;
    while (true) {
        if (currBase == this) {
            context.addDiag(diag::ClassInheritanceCycle, extendsClause.sourceRange()) << name;
            baseClass = &comp.getErrorType();
            return;
        }

        auto next = currBase->getBaseClass();
        if (!next || next->isError())
            break;

        currBase = &next->getCanonicalType().as<ClassType>();
    }

    // Assign this member before resolving anything below, because they
    // may try to check the base class of this type.
    baseClass = baseType;

    // Inherit all base class members that don't conflict with our declared symbols.
    auto& scopeNameMap = getNameMap();
    bool pureVirtualError = false;

    for (auto& member : baseType->members()) {
        if (member.name.empty())
            continue;

        // Don't inherit constructors.
        if (member.kind == SymbolKind::Subroutine &&
            member.as<SubroutineSymbol>().flags.has(MethodFlags::Constructor)) {
            baseConstructor = &member;
            continue;
        }
        if (member.kind == SymbolKind::MethodPrototype &&
            member.as<MethodPrototypeSymbol>().flags.has(MethodFlags::Constructor)) {
            baseConstructor = member.as<MethodPrototypeSymbol>().getSubroutine();
            continue;
        }

        // Don't inherit if the member is already overridden.
        if (auto it = scopeNameMap.find(member.name); it != scopeNameMap.end())
            continue;

        // If the symbol itself was already inherited, create a new wrapper around
        // it for our own scope.
        const Symbol* toWrap = &member;
        if (member.kind == SymbolKind::TransparentMember)
            toWrap = &member.as<TransparentMemberSymbol>().wrapped;

        // If this is a pure virtual method being inherited and we aren't ourselves
        // an abstract class, issue an error.
        if (!isAbstract && toWrap->kind == SymbolKind::MethodPrototype) {
            auto& sub = toWrap->as<MethodPrototypeSymbol>();
            if (sub.flags & MethodFlags::Pure) {
                if (!pureVirtualError) {
                    auto& diag = context.addDiag(diag::InheritFromAbstract,
                                                 extendsClause.sourceRange());
                    diag << name;
                    diag << baseType->name;
                    diag << sub.name;
                    diag.addNote(diag::NoteDeclarationHere, sub.location);
                    pureVirtualError = true;
                }
                continue;
            }
        }

        if (!isAbstract && toWrap->kind == SymbolKind::ConstraintBlock) {
            auto& cb = toWrap->as<ConstraintBlockSymbol>();
            if (cb.isPure) {
                if (!pureVirtualError) {
                    auto& diag = context.addDiag(diag::InheritFromAbstractConstraint,
                                                 extendsClause.sourceRange());
                    diag << name;
                    diag << baseType->name;
                    diag << cb.name;
                    diag.addNote(diag::NoteDeclarationHere, cb.location);
                    pureVirtualError = true;
                }
                continue;
            }
        }

        // All symbols get inserted into the beginning of the scope using the
        // provided insertion callback. We insert them as TransparentMemberSymbols
        // so that we can trace a path back to the actual location they are declared.
        auto wrapper = comp.emplace<TransparentMemberSymbol>(*toWrap);
        insertCB(*wrapper);
    }

    auto checkForOverride = [&](auto& member) {
        // Constructors and static methods can never be virtual.
        if (member.flags.has(MethodFlags::Constructor | MethodFlags::Static))
            return;

        // Look in the parent class for a method with the same name.
        auto currentBase = baseType;
        while (true) {
            const Symbol* found = currentBase->find(member.name);
            if (found) {
                if (found->kind == SymbolKind::Subroutine) {
                    auto& baseSub = found->as<SubroutineSymbol>();
                    if (baseSub.isVirtual())
                        member.setOverride(baseSub);
                }
                break;
            }

            // Otherwise it could be inherited from a higher-level base.
            auto possibleBase = currentBase->getBaseClass();
            if (!possibleBase || possibleBase->isError())
                break;

            currentBase = &possibleBase->getCanonicalType().as<ClassType>();
        }
    };

    // Check all methods in our class for overriding virtual methods in parent classes.
    for (auto& member : members()) {
        if (member.kind == SymbolKind::Subroutine)
            checkForOverride(member.as<SubroutineSymbol>());
        else if (member.kind == SymbolKind::MethodPrototype) {
            auto& proto = member.as<MethodPrototypeSymbol>();
            checkForOverride(proto);

            if (auto baseSub = proto.getOverride()) {
                if (auto protoSub = proto.getSubroutine()) {
                    SubroutineSymbol::checkVirtualMethodMatch(*context.scope,
                                                              baseSub->as<SubroutineSymbol>(),
                                                              *protoSub,
                                                              /* allowDerivedReturn */ true);
                }
            }
        }
        else if (member.kind == SymbolKind::ConstraintBlock) {
            // Constraint blocks can also be overridden -- check that 'static'ness
            // matches between base and derived if the base is pure.
            auto currentBase = baseType;
            while (true) {
                const Symbol* found = currentBase->find(member.name);
                if (found) {
                    if (found->kind == SymbolKind::ConstraintBlock) {
                        auto& baseConstraint = found->as<ConstraintBlockSymbol>();
                        if (baseConstraint.isPure &&
                            baseConstraint.isStatic !=
                                member.as<ConstraintBlockSymbol>().isStatic) {
                            auto& diag = context.addDiag(diag::MismatchStaticConstraint,
                                                         member.location);
                            diag.addNote(diag::NoteDeclarationHere, found->location);
                        }
                    }
                    break;
                }

                // Otherwise it could be inherited from a higher-level base.
                auto possibleBase = currentBase->getBaseClass();
                if (!possibleBase || possibleBase->isError())
                    break;

                currentBase = &possibleBase->getCanonicalType().as<ClassType>();
            }
        }
    }
}

const Expression* ClassType::getBaseConstructorCall() const {
    if (baseConstructorCall)
        return *baseConstructorCall;

    baseConstructorCall = nullptr;
    const Expression* callExpr = nullptr;

    auto syntax = getSyntax();
    ASSERT(syntax);

    auto& classSyntax = syntax->as<ClassDeclarationSyntax>();
    if (!classSyntax.extendsClause)
        return nullptr;

    ensureElaborated();

    ASSERT(baseClass);
    if (baseClass->isError())
        return nullptr;

    // If we have a constructor, find whether it invokes super.new in its body.
    if (auto ourConstructor = find("new")) {
        auto checkForSuperNew = [&](const Statement& stmt) {
            if (stmt.kind == StatementKind::ExpressionStatement) {
                auto& expr = stmt.as<ExpressionStatement>().expr;
                if (expr.kind == ExpressionKind::NewClass &&
                    expr.as<NewClassExpression>().isSuperClass) {
                    callExpr = &expr;
                }
            }
        };

        // If the body is invalid, early out now so we don't report
        // spurious errors on top of it.
        auto& body = ourConstructor->as<SubroutineSymbol>().getBody();
        if (body.bad())
            return nullptr;

        if (body.kind != StatementKind::List)
            checkForSuperNew(body);
        else {
            for (auto stmt : body.as<StatementList>().list) {
                if (stmt->kind != StatementKind::VariableDeclaration) {
                    checkForSuperNew(*stmt);
                    break;
                }
            }
        }
    }

    ASTContext context(*this, LookupLocation(this, uint32_t(headerIndex)));
    auto& extendsClause = *classSyntax.extendsClause;

    if (auto extendsArgs = extendsClause.arguments) {
        // Can't have both a super.new and extends arguments.
        if (callExpr) {
            auto& diag = context.addDiag(diag::BaseConstructorDuplicate, callExpr->sourceRange);
            diag.addNote(diag::NotePreviousUsage, extendsArgs->getFirstToken().location());
            return nullptr;
        }

        // If we have a base class constructor, create the call to it.
        if (baseConstructor) {
            SourceRange range = extendsClause.sourceRange();
            Lookup::ensureVisible(*baseConstructor, context, range);

            callExpr = &CallExpression::fromArgs(context.getCompilation(),
                                                 &baseConstructor->as<SubroutineSymbol>(), nullptr,
                                                 extendsArgs, range, context);
        }
        else if (!extendsArgs->parameters.empty()) {
            auto& diag = context.addDiag(diag::TooManyArguments, extendsArgs->sourceRange());
            diag << baseClass->name;
            diag << 0;
            diag << extendsArgs->parameters.size();
        }
    }

    // If we have a base class constructor and nothing called it, make sure
    // it has no arguments or all of the arguments have default values.
    if (baseConstructor && !callExpr) {
        for (auto arg : baseConstructor->as<SubroutineSymbol>().getArguments()) {
            if (!arg->getInitializer()) {
                auto& diag = context.addDiag(diag::BaseConstructorNotCalled,
                                             extendsClause.sourceRange());
                diag << name << baseClass->name;
                diag.addNote(diag::NoteDeclarationHere, baseConstructor->location);
                return nullptr;
            }
        }

        Lookup::ensureVisible(*baseConstructor, context, extendsClause.sourceRange());
    }

    baseConstructorCall = callExpr;
    return callExpr;
}

// Finds interface classes that are implemented and adds them
// to the vector, if they haven't been added already.
static void findIfaces(const ClassType& type, SmallVectorBase<const Type*>& ifaces,
                       SmallSet<const Symbol*, 4>& visited, bool recurse) {
    if (type.isInterface) {
        if (visited.emplace(&type).second)
            ifaces.push_back(&type);
    }

    for (auto iface :
         (recurse) ? type.getImplementedInterfacesImmediate() : type.getImplementedInterfaces()) {
        if (visited.emplace(iface).second)
            ifaces.push_back(iface);
    }

    if (auto base = type.getBaseClass(); recurse && base && !base->isError())
        findIfaces(base->getCanonicalType().as<ClassType>(), ifaces, visited, recurse);
}

void ClassType::handleImplements(const ImplementsClauseSyntax& implementsClause,
                                 const ASTContext& context,
                                 function_ref<void(const Symbol&)> insertCB) const {
    auto& comp = context.getCompilation();
    SmallVector<const Type*> ifaces;
    SmallSet<const Symbol*, 4> seenIfaces;
    SmallVector<const Type*> ifacesImmediate;
    SmallSet<const Symbol*, 4> seenIfacesImmediate;

    if (isInterface) {
        // For an interface class, the implements clause actually uses the "extends"
        // keyword and acts to inherit all of the members from the specified parent interfaces.
        for (auto nameSyntax : implementsClause.interfaces) {
            const auto iface = Lookup::findClass(*nameSyntax, context, diag::ExtendClassFromIface);
            if (!iface)
                continue;

            // Inherit all members that don't conflict with our declared symbols.
            auto& scopeNameMap = getNameMap();
            for (auto& member : iface->members()) {
                if (member.name.empty())
                    continue;

                const Symbol* toWrap = &member;
                if (member.kind == SymbolKind::TransparentMember)
                    toWrap = &member.as<TransparentMemberSymbol>().wrapped;

                if (auto it = scopeNameMap.find(member.name); it != scopeNameMap.end()) {
                    if (it->second->kind == SymbolKind::TransparentMember) {
                        // If the symbol we found was itself inherited we have a potential
                        // name conflict. Check whether the symbol came from a parent we already
                        // handled (a "diamond relationship"), and if not we error.
                        auto& existing = it->second->as<TransparentMemberSymbol>().wrapped;
                        const Symbol* origExisting = &existing;
                        const Symbol* origNew = toWrap;
                        if (origExisting->kind == SymbolKind::MethodPrototype &&
                            origNew->kind == SymbolKind::MethodPrototype) {
                            // This checks to see if the method prototype overrides (in the case of
                            // interfaces, this means exactly redeclaring) a parent method. We
                            // should check the original symbols in this case.
                            if (auto overrides =
                                    origExisting->as<MethodPrototypeSymbol>().getOverride()) {
                                origExisting = overrides;
                            }

                            if (auto overrides =
                                    origNew->as<MethodPrototypeSymbol>().getOverride()) {
                                origNew = overrides;
                            }
                        }

                        if (origExisting != origNew) {
                            auto parent = existing.getParentScope();
                            ASSERT(parent);

                            auto& diag = context.addDiag(diag::IfaceNameConflict,
                                                         nameSyntax->sourceRange());
                            diag << member.name << iface->name << parent->asSymbol().name;
                            diag.addNote(diag::NoteDeclarationHere, toWrap->location);
                            diag.addNote(diag::NoteDeclarationHere, existing.location);
                        }
                    }
                    else if (it->second->kind == SymbolKind::MethodPrototype &&
                             toWrap->kind == SymbolKind::MethodPrototype) {
                        // If this is a locally declared method check that it matches the method
                        // declared in the parent interface.
                        auto& parent = toWrap->as<MethodPrototypeSymbol>();
                        auto& derived = it->second->as<MethodPrototypeSymbol>();

                        auto parentSub = parent.getSubroutine();
                        auto derivedSub = derived.getSubroutine();
                        if (parentSub && derivedSub) {
                            SubroutineSymbol::checkVirtualMethodMatch(
                                *this, *parentSub, *derivedSub, /* allowDerivedReturn */ false);
                        }

                        if (auto overrides = parent.getOverride())
                            derived.setOverride(*overrides);
                        else
                            derived.setOverride(parent);
                    }
                    else if (toWrap->kind == SymbolKind::MethodPrototype) {
                        auto& diag = context.addDiag(diag::IfaceMethodHidden, it->second->location);
                        diag << it->second->name << iface->name;
                        diag.addNote(diag::NoteDeclarationHere, toWrap->location);
                    }
                    continue;
                }

                auto wrapper = comp.emplace<TransparentMemberSymbol>(*toWrap);
                insertCB(*wrapper);
            }

            findIfaces(*iface, ifaces, seenIfaces, true);
            findIfaces(*iface, ifacesImmediate, seenIfacesImmediate, false);
        }
    }
    else {
        for (auto nameSyntax : implementsClause.interfaces) {
            const auto iface = Lookup::findClass(*nameSyntax, context, diag::ImplementNonIface);
            if (!iface)
                continue;

            for (auto& member : iface->members()) {
                if (member.name.empty())
                    continue;

                const Symbol* unwrapped = &member;
                if (member.kind == SymbolKind::TransparentMember)
                    unwrapped = &member.as<TransparentMemberSymbol>().wrapped;

                if (unwrapped->kind != SymbolKind::MethodPrototype)
                    continue;

                // For each method declared in an interface, look for a corresponding
                // implementation via a virtual method in the class.
                auto& method = unwrapped->as<MethodPrototypeSymbol>();
                auto methodSub = method.getSubroutine();
                if (!methodSub)
                    continue;

                auto impl = find(method.name);
                if (!impl || impl->kind != SymbolKind::Subroutine) {
                    auto& diag = context.addDiag(diag::IfaceMethodNoImpl,
                                                 nameSyntax->sourceRange());
                    diag << name << method.name << iface->name;
                    continue;
                }

                // The method must be virtual in order to be a valid implementation.
                auto& implSub = impl->as<SubroutineSymbol>();
                if (!implSub.isVirtual()) {
                    auto& diag = context.addDiag(diag::IfaceMethodNotVirtual,
                                                 nameSyntax->sourceRange());
                    diag << name << method.name << iface->name;
                    diag.addNote(diag::NoteDeclarationHere, impl->location);
                    continue;
                }

                // Finally, verify the method signatures match.
                SubroutineSymbol::checkVirtualMethodMatch(*this, *methodSub, implSub,
                                                          /* allowDerivedReturn */ false);
            }

            findIfaces(*iface, ifaces, seenIfaces, true);
            findIfaces(*iface, ifacesImmediate, seenIfacesImmediate, false);
        }
    }

    implementsIfaces = ifaces.copy(comp);
    implementsIfacesImmediate = ifacesImmediate.copy(comp);
}

void ClassType::serializeTo(ASTSerializer& serializer) const {
    if (firstForward)
        serializer.write("forward", *firstForward);
    if (genericClass)
        serializer.writeLink("genericClass", *genericClass);

    serializer.writeProperty("extends");
    serializer.startObject();
    if (getBaseClass()) {
        serializer.write("baseClassName", getBaseClass()->getCanonicalType().toString());

        auto extendsClause = getSyntax()->as<syntax::ClassDeclarationSyntax>().extendsClause;
        serializer.write("syntax", extendsClause->toString());

        auto extendsArgs = extendsClause->arguments;
        if (extendsArgs) {
            serializer.startArray("baseClassParamArgs");
<<<<<<< HEAD
            for (auto param : extendsArgs->parameters ) {
                 serializer.serialize(param->toString());
=======
            for (auto param : extendsArgs->parameters) {
>>>>>>> 509759a2
            }
            serializer.endArray();
        }
    }
    serializer.endObject();

    serializer.startArray("implements");
    for (auto& iface : getImplementedInterfacesImmediate()) {
        serializer.serialize(iface->toString());
    }
    serializer.endArray();
}

const Symbol& GenericClassDefSymbol::fromSyntax(const Scope& scope,
                                                const ClassDeclarationSyntax& syntax) {
    auto& comp = scope.getCompilation();
    auto result = comp.allocGenericClass(syntax.name.valueText(), syntax.name.location());
    result->setSyntax(syntax);

    if (syntax.virtualOrInterface.kind == TokenKind::InterfaceKeyword)
        result->isInterface = true;

    // Extract information about parameters and save it for later use
    // when building specializations.
    ASSERT(syntax.parameters);
    ParameterBuilder::createDecls(scope, *syntax.parameters, result->paramDecls);

    return *result;
}

const Type* GenericClassDefSymbol::getDefaultSpecialization() const {
    if (defaultSpecialization)
        return *defaultSpecialization;

    auto scope = getParentScope();
    ASSERT(scope);

    auto result = getSpecializationImpl(ASTContext(*scope, LookupLocation::max), location,
                                        /* forceInvalidParams */ false, nullptr);
    defaultSpecialization = result;
    return result;
}

const Type& GenericClassDefSymbol::getSpecialization(
    const ASTContext& context, const ParameterValueAssignmentSyntax& syntax) const {

    auto result = getSpecializationImpl(context, syntax.getFirstToken().location(),
                                        /* forceInvalidParams */ false, &syntax);
    if (!result)
        return context.getCompilation().getErrorType();

    return *result;
}

const Type& GenericClassDefSymbol::getInvalidSpecialization() const {
    auto scope = getParentScope();
    ASSERT(scope);

    auto result = getSpecializationImpl(ASTContext(*scope, LookupLocation::max), location,
                                        /* forceInvalidParams */ true, nullptr);
    if (!result)
        return scope->getCompilation().getErrorType();

    return *result;
}

const Type* GenericClassDefSymbol::getSpecializationImpl(
    const ASTContext& context, SourceLocation instanceLoc, bool forceInvalidParams,
    const ParameterValueAssignmentSyntax* syntax) const {

    auto& comp = context.getCompilation();
    auto scope = getParentScope();
    ASSERT(scope);

    // Create a class type instance to hold the parameters. If it turns out we already
    // have this specialization cached we'll throw it away, but that's not a big deal.
    auto classType = comp.emplace<ClassType>(comp, name, location);
    classType->genericClass = this;
    classType->setParent(*scope, getIndex());

    // If this is for the default specialization, `syntax` will be null.
    // We want to suppress errors about params not having values and just
    // return null so that the caller can figure out if this is actually a problem.
    bool isForDefault = syntax == nullptr;

    ParameterBuilder paramBuilder(*context.scope, name, paramDecls);
    paramBuilder.setForceInvalidValues(forceInvalidParams);
    paramBuilder.setSuppressErrors(isForDefault);
    paramBuilder.setInstanceContext(context);
    if (syntax)
        paramBuilder.setAssignments(*syntax);

    SourceRange instRange = {instanceLoc, instanceLoc + 1};

    SmallVector<const ConstantValue*> paramValues;
    SmallVector<const Type*> typeParams;
    for (auto& decl : paramDecls) {
        auto& param = paramBuilder.createParam(decl, *classType, instanceLoc);
        if (paramBuilder.hasErrors()) {
            if (isForDefault)
                return nullptr;

            // Otherwise use an error type instead.
            return &comp.getErrorType();
        }

        if (!param.isLocalParam()) {
            auto& sym = param.symbol;
            if (sym.kind == SymbolKind::Parameter) {
                auto& ps = sym.as<ParameterSymbol>();
                paramValues.push_back(&ps.getValue(instRange));
            }
            else {
                auto& tps = sym.as<TypeParameterSymbol>();
                typeParams.push_back(&tps.targetType.getType());
            }
        }
    }

    SpecializationKey key(*this, paramValues.copy(comp), typeParams.copy(comp));
    if (auto it = specMap.find(key); it != specMap.end())
        return it->second;

    // Not found, so this is a new entry. Fill in its members and store the
    // specialization for later lookup. If we have a specialization function,
    // call that instead of trying to create from our syntax node.
    if (specializeFunc)
        specializeFunc(comp, *classType);
    else
        classType->populate(*scope, getSyntax()->as<ClassDeclarationSyntax>());
    specMap.emplace(key, classType);
    return classType;
}

void GenericClassDefSymbol::addForwardDecl(const ForwardingTypedefSymbol& decl) const {
    if (!firstForward)
        firstForward = &decl;
    else
        firstForward->addForwardDecl(decl);
}

void GenericClassDefSymbol::checkForwardDecls() const {
    if (firstForward) {
        auto category = ForwardTypedefCategory::Class;
        if (isInterface)
            category = ForwardTypedefCategory::InterfaceClass;
        firstForward->checkType(category, Visibility::Public, location);
    }
}

void GenericClassDefSymbol::addParameterDecl(const Definition::ParameterDecl& decl) {
    paramDecls.push_back(decl);
}

void GenericClassDefSymbol::serializeTo(ASTSerializer& serializer) const {
    if (firstForward)
        serializer.write("forward", *firstForward);
}

GenericClassDefSymbol::SpecializationKey::SpecializationKey(
    const GenericClassDefSymbol& def, span<const ConstantValue* const> paramValues,
    span<const Type* const> typeParams) :
    definition(&def),
    paramValues(paramValues), typeParams(typeParams) {

    // Precompute the hash.
    size_t h = 0;
    hash_combine(h, definition);
    for (auto val : paramValues)
        hash_combine(h, val ? val->hash() : 0);
    for (auto type : typeParams)
        hash_combine(h, type ? type->hash() : 0);
    savedHash = h;
}

bool GenericClassDefSymbol::SpecializationKey::operator==(const SpecializationKey& other) const {
    if (savedHash != other.savedHash || definition != other.definition ||
        paramValues.size() != other.paramValues.size() ||
        typeParams.size() != other.typeParams.size()) {
        return false;
    }

    for (auto lit = paramValues.begin(), rit = other.paramValues.begin(); lit != paramValues.end();
         lit++, rit++) {
        const ConstantValue* l = *lit;
        const ConstantValue* r = *rit;
        if (l && r) {
            if (!(*l == *r))
                return false;
        }
        else {
            if (l != r)
                return false;
        }
    }

    for (auto lit = typeParams.begin(), rit = other.typeParams.begin(); lit != typeParams.end();
         lit++, rit++) {
        const Type* l = *lit;
        const Type* r = *rit;
        if (l && r) {
            if (!l->isMatching(*r))
                return false;
        }
        else {
            if (l != r)
                return false;
        }
    }

    return true;
}

ConstraintBlockSymbol::ConstraintBlockSymbol(Compilation& c, string_view name, SourceLocation loc) :
    Symbol(SymbolKind::ConstraintBlock, name, loc), Scope(c, this) {
}

ConstraintBlockSymbol* ConstraintBlockSymbol::fromSyntax(
    const Scope& scope, const ConstraintDeclarationSyntax& syntax) {

    auto& comp = scope.getCompilation();
    if (syntax.name->kind == SyntaxKind::ScopedName) {
        // Remember the location in the parent scope where we *would* have inserted this
        // constraint, for later use during lookup.
        uint32_t index = 1;
        if (auto last = scope.getLastMember())
            index = (uint32_t)last->getIndex() + 1;

        comp.addOutOfBlockDecl(scope, syntax.name->as<ScopedNameSyntax>(), syntax,
                               SymbolIndex(index));
        return nullptr;
    }

    if (scope.asSymbol().kind != SymbolKind::ClassType)
        scope.addDiag(diag::ConstraintNotInClass, syntax.sourceRange());

    auto nameToken = syntax.name->getLastToken();
    auto result = comp.emplace<ConstraintBlockSymbol>(comp, nameToken.valueText(),
                                                      nameToken.location());
    result->setSyntax(syntax);
    result->setAttributes(scope, syntax.attributes);

    // Static is the only allowed qualifier.
    for (auto qual : syntax.qualifiers) {
        if (qual.kind == TokenKind::StaticKeyword)
            result->isStatic = true;
        else if (qual.kind == TokenKind::PureKeyword || qual.kind == TokenKind::ExternKeyword) {
            // This is an error, pure and extern declarations can't declare bodies.
            scope.addDiag(diag::UnexpectedConstraintBlock, syntax.block->sourceRange())
                << qual.range();
            break;
        }
    }

    if (!result->isStatic && scope.asSymbol().kind == SymbolKind::ClassType)
        result->addThisVar(scope.asSymbol().as<ClassType>());

    return result;
}

ConstraintBlockSymbol& ConstraintBlockSymbol::fromSyntax(const Scope& scope,
                                                         const ConstraintPrototypeSyntax& syntax) {
    auto& comp = scope.getCompilation();
    auto nameToken = syntax.name->getLastToken();
    auto result = comp.emplace<ConstraintBlockSymbol>(comp, nameToken.valueText(),
                                                      nameToken.location());
    result->setSyntax(syntax);
    result->setAttributes(scope, syntax.attributes);
    result->isExtern = true;

    for (auto qual : syntax.qualifiers) {
        switch (qual.kind) {
            case TokenKind::StaticKeyword:
                result->isStatic = true;
                break;
            case TokenKind::ExternKeyword:
                result->isExplicitExtern = true;
                break;
            case TokenKind::PureKeyword:
                result->isPure = true;
                break;
            default:
                break;
        }
    }

    if (scope.asSymbol().kind == SymbolKind::ClassType) {
        auto& classType = scope.asSymbol().as<ClassType>();
        if (result->isPure && !classType.isAbstract)
            scope.addDiag(diag::PureConstraintInAbstract, nameToken.range());

        if (!result->isStatic)
            result->addThisVar(classType);
    }

    return *result;
}

const Constraint& ConstraintBlockSymbol::getConstraints() const {
    if (constraint)
        return *constraint;

    auto syntax = getSyntax();
    auto scope = getParentScope();
    ASSERT(syntax && scope);
    ASTContext context(*this, LookupLocation::max);

    if (syntax->kind == SyntaxKind::ConstraintPrototype) {
        // The out-of-block definition must be in our parent scope.
        auto& parentSym = scope->asSymbol();
        auto& outerScope = *parentSym.getParentScope();
        auto& comp = outerScope.getCompilation();

        auto [declSyntax, index, used] = comp.findOutOfBlockDecl(outerScope, parentSym.name, name);
        if (!declSyntax || declSyntax->kind != SyntaxKind::ConstraintDeclaration || name.empty()) {
            if (!isPure && !name.empty()) {
                DiagCode code = isExplicitExtern ? diag::NoMemberImplFound : diag::NoConstraintBody;
                outerScope.addDiag(code, location) << name;
            }
            constraint = scope->getCompilation().emplace<InvalidConstraint>(nullptr);
            return *constraint;
        }

        auto& cds = declSyntax->as<ConstraintDeclarationSyntax>();
        *used = true;

        if (isPure) {
            auto& diag = outerScope.addDiag(diag::BodyForPureConstraint, cds.name->sourceRange());
            diag.addNote(diag::NoteDeclarationHere, location);
            constraint = scope->getCompilation().emplace<InvalidConstraint>(nullptr);
            return *constraint;
        }

        // The method definition must be located after the class definition.
        outOfBlockIndex = index;
        if (index <= parentSym.getIndex()) {
            auto& diag = outerScope.addDiag(diag::MemberDefinitionBeforeClass,
                                            cds.name->getLastToken().location());
            diag << name << parentSym.name;
            diag.addNote(diag::NoteDeclarationHere, parentSym.location);
        }

        bool declStatic = false;
        for (auto qual : cds.qualifiers) {
            if (qual.kind == TokenKind::StaticKeyword) {
                declStatic = true;
                break;
            }
        }

        if (declStatic != isStatic) {
            auto& diag = outerScope.addDiag(diag::MismatchStaticConstraint,
                                            cds.getFirstToken().location());
            diag.addNote(diag::NoteDeclarationHere, location);
        }

        constraint = &Constraint::bind(*cds.block, context);
        return *constraint;
    }

    constraint = &Constraint::bind(*syntax->as<ConstraintDeclarationSyntax>().block, context);
    return *constraint;
}

void ConstraintBlockSymbol::serializeTo(ASTSerializer& serializer) const {
    serializer.write("constraints", getConstraints());
    serializer.write("isStatic", isStatic);
    serializer.write("isExtern", isExtern);
    serializer.write("isExplicitExtern", isExplicitExtern);
}

void ConstraintBlockSymbol::addThisVar(const Type& type) {
    auto tv = getCompilation().emplace<VariableSymbol>("this", type.location,
                                                       VariableLifetime::Automatic);
    tv->setType(type);
    tv->flags |= VariableFlags::Const | VariableFlags::CompilerGenerated;
    thisVar = tv;
    addMember(*thisVar);
}

} // namespace slang::ast<|MERGE_RESOLUTION|>--- conflicted
+++ resolved
@@ -729,12 +729,8 @@
         auto extendsArgs = extendsClause->arguments;
         if (extendsArgs) {
             serializer.startArray("baseClassParamArgs");
-<<<<<<< HEAD
             for (auto param : extendsArgs->parameters ) {
                  serializer.serialize(param->toString());
-=======
-            for (auto param : extendsArgs->parameters) {
->>>>>>> 509759a2
             }
             serializer.endArray();
         }
