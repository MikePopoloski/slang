--- conflicted
+++ resolved
@@ -318,12 +318,11 @@
         }
 
         if constexpr (std::is_base_of_v<ValueSymbol, T>) {
-<<<<<<< HEAD
-            if (!minimalInfo)
-=======
-            if (elem.kind != SymbolKind::EnumValue)
->>>>>>> 303d65e8
-                write("type", elem.getType());
+            if (elem.kind != SymbolKind::EnumValue) {
+                if (!minimalInfo) {
+                    write("type", elem.getType());
+                }
+            }
 
             if (auto init = elem.getInitializer())
                 write("initializer", *init);
