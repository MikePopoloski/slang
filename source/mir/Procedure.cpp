//------------------------------------------------------------------------------
// Procedure.cpp
// MIR procedures (always, initial, etc)
//
// File is under the MIT license; see LICENSE for details
//------------------------------------------------------------------------------
#include "slang/mir/Procedure.h"

#include "slang/binding/Statements.h"
#include "slang/binding/SystemSubroutine.h"
#include "slang/compilation/Compilation.h"
#include "slang/mir/MIRBuilder.h"
#include "slang/mir/MIRPrinter.h"
#include "slang/symbols/ASTVisitor.h"

namespace {

using namespace slang;
using namespace slang::mir;

class ProcedureVisitor {
public:
    Procedure& proc;
    EvalContext evalCtx;

    ProcedureVisitor(Procedure& proc) :
        proc(proc), evalCtx(proc.getCompilation(), EvalFlags::CacheResults) {}

    void visit(const EmptyStatement&) {}
    void visit(const StatementList& list) {
        for (auto stmt : list.list)
            stmt->visit(*this);
    }

    void visit(const BlockStatement& block) { block.getStatements().visit(*this); }
    void visit(const ExpressionStatement& stmt) { stmt.expr.visit(*this); }

    void visit(const VariableDeclStatement& stmt) {
        if (stmt.symbol.lifetime == VariableLifetime::Automatic)
            proc.emitLocal(stmt.symbol);
        else
            proc.emitGlobal(stmt.symbol);
    }

    void visit(const ReturnStatement&) {}
    void visit(const BreakStatement&) {}
    void visit(const ContinueStatement&) {}
    void visit(const DisableStatement&) {}
    void visit(const ConditionalStatement&) {}
    void visit(const CaseStatement&) {}
    void visit(const ForLoopStatement&) {}
    void visit(const RepeatLoopStatement&) {}
    void visit(const ForeachLoopStatement&) {}
    void visit(const WhileLoopStatement&) {}
    void visit(const DoWhileLoopStatement&) {}
    void visit(const ForeverLoopStatement&) {}
    void visit(const TimedStatement&) {}
    void visit(const AssertionStatement&) {}
    void visit(const DisableForkStatement&) {}
    void visit(const WaitStatement&) {}
    void visit(const WaitForkStatement&) {}
    void visit(const WaitOrderStatement&) {}
    void visit(const EventTriggerStatement&) {}
    void visit(const ProceduralAssignStatement&) {}
    void visit(const ProceduralDeassignStatement&) {}

    MIRValue visit(const IntegerLiteral& expr) { return emitConst(expr); }
    MIRValue visit(const RealLiteral& expr) { return emitConst(expr); }
    MIRValue visit(const TimeLiteral& expr) { return emitConst(expr); }
    MIRValue visit(const UnbasedUnsizedIntegerLiteral& expr) { return emitConst(expr); }
    MIRValue visit(const NullLiteral& expr) { return emitConst(expr); }
    MIRValue visit(const UnboundedLiteral& expr) { return emitConst(expr); }
    MIRValue visit(const StringLiteral& expr) { return emitConst(expr); }

    MIRValue visit(const NamedValueExpression& expr) {
        // Some symbols are always constants, so just eval those.
        if (expr.symbol.kind == SymbolKind::Parameter || expr.symbol.kind == SymbolKind::EnumValue)
            return emitConst(expr);

        // Either we find this in our locals map, or we assume it's a global
        // declared somewhere else. emitGlobal will check first if we've
        // already allocated a slot, so it's fine to just call it as-is.
        // TODO: handle non-variable references
        auto& var = expr.symbol.as<VariableSymbol>();
        if (auto localSlot = proc.findLocalSlot(var))
            return localSlot;
        return proc.emitGlobal(var);
    }

    MIRValue visit(const HierarchicalValueExpression&) { return {}; }

    MIRValue visit(const UnaryExpression& expr) {
        MIRValue val = expr.operand().visit(*this);
        if (val.isConstant())
            return emitConst(expr);

#define INSTR(x) proc.emitInstr(InstrKind::x, *expr.type, val)
        switch (expr.op) {
            case UnaryOperator::Plus:
                return val;
            case UnaryOperator::Minus:
                return INSTR(negate);
            case UnaryOperator::BitwiseNot:
                return INSTR(bitnot);
            case UnaryOperator::BitwiseAnd:
                return INSTR(reducand);
            case UnaryOperator::BitwiseOr:
                return INSTR(reducor);
            case UnaryOperator::BitwiseXor:
                return INSTR(reducxor);
            case UnaryOperator::BitwiseNand:
                val = INSTR(reducand);
                return INSTR(bitnot);
            case UnaryOperator::BitwiseNor:
                val = INSTR(reducor);
                return INSTR(bitnot);
            case UnaryOperator::BitwiseXnor:
                val = INSTR(reducxor);
                return INSTR(bitnot);
            case UnaryOperator::LogicalNot:
            case UnaryOperator::Preincrement:
            case UnaryOperator::Predecrement:
            case UnaryOperator::Postincrement:
            case UnaryOperator::Postdecrement:
                // TODO:
                break;
        }
#undef INSTR

        return {};
    }

    MIRValue visit(const BinaryExpression&) { return {}; }
    MIRValue visit(const ConditionalExpression&) { return {}; }
    MIRValue visit(const InsideExpression&) { return {}; }
    MIRValue visit(const AssignmentExpression&) { return {}; }
    MIRValue visit(const ConcatenationExpression&) { return {}; }
    MIRValue visit(const ReplicationExpression&) { return {}; }
    MIRValue visit(const StreamingConcatenationExpression&) { return {}; }
    MIRValue visit(const ElementSelectExpression&) { return {}; }
    MIRValue visit(const RangeSelectExpression&) { return {}; }
    MIRValue visit(const MemberAccessExpression&) { return {}; }

    MIRValue visit(const CallExpression& expr) {
        if (expr.isSystemCall()) {
            std::get<1>(expr.subroutine).subroutine->lower(proc, expr.arguments());
            return {};
        }
        return {};
    }

    MIRValue visit(const ConversionExpression&) { return {}; }
    MIRValue visit(const NewArrayExpression&) { return {}; }
    MIRValue visit(const NewClassExpression&) { return {}; }
    MIRValue visit(const CopyClassExpression&) { return {}; }
    MIRValue visit(const MinTypMaxExpression&) { return {}; }
    MIRValue visit(const DataTypeExpression&) { return {}; }
    MIRValue visit(const TypeReferenceExpression&) { return {}; }
    MIRValue visit(const HierarchicalReferenceExpression&) { return {}; }
    MIRValue visit(const LValueReferenceExpression&) { return {}; }
    MIRValue visit(const SimpleAssignmentPatternExpression&) { return {}; }
    MIRValue visit(const StructuredAssignmentPatternExpression&) { return {}; }
    MIRValue visit(const ReplicatedAssignmentPatternExpression&) { return {}; }
    MIRValue visit(const EmptyArgumentExpression&) { return {}; }
    MIRValue visit(const OpenRangeExpression&) { return {}; }
    MIRValue visit(const DistExpression&) { return {}; }
<<<<<<< HEAD
    MIRValue visit(const OneStepLiteral&) { return {}; }
    MIRValue visit(const TimingControlExpression&) { return {}; }
    MIRValue visit(const TimingControlExpressionConcatenationExpression&) { return {}; }
=======
    MIRValue visit(const ClockingArgumentExpression&) { return {}; }
>>>>>>> 73ae4fa3

    void visitInvalid(const Statement&) {}
    MIRValue visitInvalid(const Expression&) { return {}; }

private:
    MIRValue emitConst(const Expression& expr) {
        return proc.emitConst(*expr.type, expr.eval(evalCtx));
    }
};

} // namespace

namespace slang::mir {

Procedure::Procedure(MIRBuilder& builder, const ProceduralBlockSymbol& procedure) :
    builder(builder) {
    ProcedureVisitor visitor(*this);
    procedure.getBody().visit(visitor);
}

MIRValue Procedure::emitExpr(const Expression& expr) {
    ProcedureVisitor visitor(*this);
    return expr.visit(visitor);
}

MIRValue Procedure::emitCall(SysCallKind sysCall, const Type& returnType,
                             span<const MIRValue> args) {
    instructions.emplace_back(sysCall, returnType, copyValues(args));
    return MIRValue::slot(instructions.size() - 1);
}

void Procedure::emitCall(SysCallKind sysCall, span<const MIRValue> args) {
    emitCall(sysCall, builder.compilation.getVoidType(), args);
}

void Procedure::emitCall(SysCallKind sysCall, MIRValue arg0) {
    emitCall(sysCall, { &arg0, 1 });
}

MIRValue Procedure::emitInstr(InstrKind kind, const Type& type, MIRValue op0) {
    instructions.emplace_back(kind, type, op0);
    return MIRValue::slot(instructions.size() - 1);
}

MIRValue Procedure::emitInstr(InstrKind kind, const Type& type, MIRValue op0, MIRValue op1) {
    instructions.emplace_back(kind, type, op0, op1);
    return MIRValue::slot(instructions.size() - 1);
}

MIRValue Procedure::emitInt(bitwidth_t width, uint64_t value, bool isSigned) {
    bitmask<IntegralFlags> flags = IntegralFlags::TwoState;
    if (isSigned)
        flags |= IntegralFlags::Signed;

    return emitConst(getCompilation().getType(width, flags), SVInt(width, value, isSigned));
}

MIRValue Procedure::emitString(std::string&& str) {
    return emitConst(getCompilation().getStringType(), ConstantValue(std::move(str)));
}

void Procedure::emitLocal(const VariableSymbol& symbol) {
    ASSERT(symbol.lifetime == VariableLifetime::Automatic);
    auto val = MIRValue::local(locals.size());
    localMap.emplace(&symbol, val);
    locals.push_back(&symbol);

    if (auto init = symbol.getInitializer()) {
        auto iv = emitExpr(*init);
        instructions.emplace_back(InstrKind::store, symbol.getType(), val, iv);
    }
}

const VariableSymbol& Procedure::getLocalSymbol(MIRValue val) const {
    ASSERT(val.getKind() == MIRValue::Local);
    return *locals[val.asIndex()];
}

MIRValue Procedure::findLocalSlot(const VariableSymbol& symbol) const {
    if (auto it = localMap.find(&symbol); it != localMap.end())
        return it->second;
    return MIRValue();
}

Compilation& Procedure::getCompilation() const {
    return builder.compilation;
}

std::string Procedure::toString() const {
    return MIRPrinter(builder).print(*this).str();
}

span<const MIRValue> Procedure::copyValues(span<const MIRValue> values) {
    if (values.empty())
        return {};

    size_t bytes = sizeof(MIRValue) * values.size();
    auto data = (MIRValue*)builder.allocate(bytes, alignof(MIRValue));
    memcpy(data, values.data(), bytes);

    return { data, values.size() };
}

} // namespace slang::mir<|MERGE_RESOLUTION|>--- conflicted
+++ resolved
@@ -164,13 +164,10 @@
     MIRValue visit(const EmptyArgumentExpression&) { return {}; }
     MIRValue visit(const OpenRangeExpression&) { return {}; }
     MIRValue visit(const DistExpression&) { return {}; }
-<<<<<<< HEAD
+    MIRValue visit(const ClockingArgumentExpression&) { return {}; }
     MIRValue visit(const OneStepLiteral&) { return {}; }
     MIRValue visit(const TimingControlExpression&) { return {}; }
     MIRValue visit(const TimingControlExpressionConcatenationExpression&) { return {}; }
-=======
-    MIRValue visit(const ClockingArgumentExpression&) { return {}; }
->>>>>>> 73ae4fa3
 
     void visitInvalid(const Statement&) {}
     MIRValue visitInvalid(const Expression&) { return {}; }
