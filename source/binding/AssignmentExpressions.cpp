//------------------------------------------------------------------------------
// AssignmentExpressions.cpp
// Definitions for assignment-related expressions
//
// File is under the MIT license; see LICENSE for details
//------------------------------------------------------------------------------
#include "slang/binding/AssignmentExpressions.h"

#include "slang/binding/LiteralExpressions.h"
#include "slang/binding/MiscExpressions.h"
#include "slang/binding/OperatorExpressions.h"
#include "slang/binding/SelectExpressions.h"
#include "slang/binding/TimingControl.h"
#include "slang/compilation/Compilation.h"
#include "slang/diagnostics/ConstEvalDiags.h"
#include "slang/diagnostics/ExpressionsDiags.h"
#include "slang/diagnostics/LookupDiags.h"
#include "slang/diagnostics/NumericDiags.h"
#include "slang/diagnostics/TypesDiags.h"
#include "slang/symbols/ASTSerializer.h"
#include "slang/symbols/AllTypes.h"
#include "slang/symbols/ClassSymbols.h"
#include "slang/symbols/InstanceSymbols.h"
#include "slang/symbols/MemberSymbols.h"
#include "slang/syntax/AllSyntax.h"

namespace {

using namespace slang;

bool recurseCheckEnum(const Expression& expr) {
    switch (expr.kind) {
        case ExpressionKind::UnbasedUnsizedIntegerLiteral:
        case ExpressionKind::NamedValue:
        case ExpressionKind::MemberAccess:
            return true;
        case ExpressionKind::IntegerLiteral:
            return expr.as<IntegerLiteral>().isDeclaredUnsized;
        case ExpressionKind::UnaryOp:
            return recurseCheckEnum(expr.as<UnaryExpression>().operand());
        case ExpressionKind::BinaryOp: {
            auto& bin = expr.as<BinaryExpression>();
            return recurseCheckEnum(bin.left()) && recurseCheckEnum(bin.right());
        }
        case ExpressionKind::ConditionalOp: {
            auto& cond = expr.as<ConditionalExpression>();
            return recurseCheckEnum(cond.left()) && recurseCheckEnum(cond.right());
        }
        case ExpressionKind::Conversion: {
            auto& conv = expr.as<ConversionExpression>();
            return conv.isImplicit() && recurseCheckEnum(conv.operand());
        }
        case ExpressionKind::MinTypMax: {
            auto& mtm = expr.as<MinTypMaxExpression>();
            return recurseCheckEnum(mtm.selected());
        }
        default:
            return false;
    }
}

bool checkEnumInitializer(const BindContext& context, const Type& lt, const Expression& rhs) {
    // [6.19] says that the initializer for an enum value must be an integer expression that
    // does not truncate any bits. Furthermore, if a sized literal constant is used, it must
    // be sized exactly to the size of the enum base type. It's not well defined what happens
    // if the sized constant is used further down in some sub-expression, so what we check here
    // is cases where it seems ok to suppress the error:
    // - Unsized literals, variable references
    // - Unary, binary, conditional expressions of the above

    const Type& rt = *rhs.type;
    if (!rt.isIntegral()) {
        context.addDiag(diag::ValueMustBeIntegral, rhs.sourceRange);
        return false;
    }

    if (lt.getBitWidth() == rt.getBitWidth())
        return true;

    if (!recurseCheckEnum(rhs)) {
        auto& diag = context.addDiag(diag::EnumValueSizeMismatch, rhs.sourceRange);
        diag << rt.getBitWidth() << lt.getBitWidth();
        return false;
    }

    return true;
}

// This function exists to handle a case like:
//      integer i;
//      enum { A, B } foo;
//      initial foo = i ? A : B;
// This would otherwise be disallowed because using a 4-state predicate
// means the result of the conditional operator would be 4-state, and
// the enum base type is not 4-state.
bool isSameEnum(const Expression& expr, const Type& enumType) {
    if (expr.kind == ExpressionKind::ConditionalOp) {
        auto& cond = expr.as<ConditionalExpression>();
        return isSameEnum(cond.left(), enumType) && isSameEnum(cond.right(), enumType);
    }
    return expr.type->isMatching(enumType);
}

} // namespace

namespace slang {

Expression& Expression::implicitConversion(const BindContext& context, const Type& targetType,
                                           Expression& expr) {
    ASSERT(targetType.isAssignmentCompatible(*expr.type) ||
           ((targetType.isString() || targetType.isByteArray()) && expr.isImplicitString()) ||
           (targetType.isEnum() && isSameEnum(expr, targetType)));

    Expression* result = &expr;
    selfDetermined(context, result);
    return *context.scope.getCompilation().emplace<ConversionExpression>(
        targetType, ConversionKind::Implicit, *result, result->sourceRange);
}

Expression* Expression::tryConnectPortArray(const BindContext& context, const Type& portType,
                                            Expression& expr, const InstanceSymbol& instance) {
    // This lambda is shared code for reporting an error and returning an invalid expression.
    auto& comp = context.getCompilation();
    auto bad = [&]() {
        auto& diag = context.addDiag(diag::PortConnArrayMismatch, expr.sourceRange);
        diag << *expr.type << portType;

        string_view name = instance.getArrayName();
        if (name.empty())
            diag << "<unknown>"sv;
        else {
            diag << name;
            if (instance.location)
                diag << SourceRange{ instance.location, instance.location + name.length() };
        }

        return &badExpr(comp, &expr);
    };

    // Collect all of the dimensions of the instance array that owns the provided instance, ex:
    // MyMod instArray [3][4] (.conn(vec));
    //                 ^~~~~~  // these guys
    SmallVectorSized<ConstantRange, 8> instanceDimVec;
    instance.getArrayDimensions(instanceDimVec);

    span<const ConstantRange> instanceDims = instanceDimVec;
    span<const int32_t> arrayPath = instance.arrayPath;

    // If the connection has any unpacked dimensions, match them up with
    // the leading instance dimensions now.
    Expression* result = &expr;
    const Type* ct = &expr.type->getCanonicalType();
    if (ct->kind == SymbolKind::FixedSizeUnpackedArrayType) {
        SmallVectorSized<ConstantRange, 8> unpackedDimVec;
        const FixedSizeUnpackedArrayType* curr = &ct->as<FixedSizeUnpackedArrayType>();
        while (true) {
            unpackedDimVec.append(curr->range);
            ct = &curr->elementType.getCanonicalType();
            if (ct->kind != SymbolKind::FixedSizeUnpackedArrayType)
                break;

            curr = &ct->as<FixedSizeUnpackedArrayType>();
        }

        // Select each element of the connection array based on the index of
        // the instance in the instance array path. Elements get matched
        // left index to left index.
        span<const ConstantRange> unpackedDims = unpackedDimVec;
        size_t common = std::min(instanceDims.size(), unpackedDims.size());
        for (size_t i = 0; i < common; i++) {
            if (unpackedDims[i].width() != instanceDims[i].width())
                return bad();

            // To select the right element, translate the path index since it's
            // relative to that particular array's declared range.
            int32_t index = instanceDims[i].translateIndex(arrayPath[i]);

            // Now translate back to be relative to the connection type's declared range.
            if (!unpackedDims[i].isLittleEndian())
                index = unpackedDims[i].upper() - index;
            else
                index = unpackedDims[i].lower() + index;

            result = &ElementSelectExpression::fromConstant(comp, *result, index, context);
            if (result->bad())
                return result; // probably unreachable
        }

        unpackedDims = unpackedDims.subspan(common);
        instanceDims = instanceDims.subspan(common);
        arrayPath = arrayPath.subspan(common);

        // If there are still unpacked dims left, we will have consumed
        // all of the instance dims and whatever is left should match
        // the actual port type to connect.
        if (!unpackedDims.empty()) {
            if (!portType.isEquivalent(
                    FixedSizeUnpackedArrayType::fromDims(comp, *ct, unpackedDims))) {
                return bad();
            }

            ASSERT(instanceDims.empty());
            ASSERT(arrayPath.empty());
            return result;
        }

        // If there are no instance dims left, just make sure the remaining type matches
        // the port and we're good to go.
        if (instanceDims.empty())
            return portType.isEquivalent(*ct) ? result : bad();

        // Otherwise, if there are instance dimemsions left there needs to be packed dimensions
        // in the connection to match up with them.
        if (ct->kind != SymbolKind::PackedArrayType)
            return bad();
    }
    else if (ct->kind != SymbolKind::PackedArrayType) {
        return nullptr;
    }

    // If we reach this point we're looking at a packed array connection; if there were
    // any unpacked dimensions we already stripped them off and accounted for them.
    // The port type must be integral since we're assigning a packed array.
    if (!portType.isIntegral())
        return bad();

    // The width of the port times the number of instances must match the number of bits
    // we have remaining in the connection.
    bitwidth_t numInstances = 1;
    for (auto& dim : instanceDims)
        numInstances *= dim.width();

    bitwidth_t portWidth = portType.getBitWidth();
    if (numInstances * portWidth != ct->getBitWidth())
        return bad();

    // Convert the port expression to a simple bit vector so that we can select
    // bit ranges from it -- the range select expression works on the declared
    // range of the packed array so a multidimensional wouldn't work correctly
    // without this conversion.
    result = &implicitConversion(context, comp.getType(portWidth, result->type->getIntegralFlags()),
                                 *result);

    // We have enough bits to assign each port on each instance, so now we just need
    // to pick the right ones. The spec says we start with all right hand indices
    // to match the rightmost part select, iterating through the rightmost dimension first.
    // We know none of these operations will overflow because we already checked that
    // the full size matches the incoming connection above.
    int32_t offset = 0;
    for (size_t i = 0; i < arrayPath.size(); i++) {
        if (i > 0)
            offset *= int32_t(instanceDims[i - 1].width());
        offset += instanceDims[i].translateIndex(arrayPath[i]);
    }

    int32_t width = int32_t(portWidth);
    offset *= width;
    ConstantRange range{ offset + width - 1, offset };
    return &RangeSelectExpression::fromConstant(comp, *result, range, context);
}

bool Expression::isImplicitlyAssignableTo(const Type& targetType) const {
    return targetType.isAssignmentCompatible(*type) ||
           (targetType.isString() && isImplicitString()) ||
           (targetType.isEnum() && isSameEnum(*this, *type));
}

Expression& Expression::convertAssignment(const BindContext& context, const Type& type,
                                          Expression& expr, SourceLocation location,
                                          optional<SourceRange> lhsRange) {
    if (expr.bad())
        return expr;

    Compilation& compilation = context.scope.getCompilation();
    if (type.isError())
        return badExpr(compilation, &expr);

    Expression* result = &expr;
    const Type* rt = expr.type;
    if (type.isEquivalent(*rt)) {
        selfDetermined(context, result);
        return *result;
    }

    // If this is a port connection to an array of instances, check if the provided
    // expression represents an array that should be sliced on a per-instance basis.
    if (context.instance && !context.instance->arrayPath.empty()) {
        Expression* conn = tryConnectPortArray(context, type, expr, *context.instance);
        if (conn) {
            selfDetermined(context, conn);
            return *conn;
        }
    }

    if (!type.isAssignmentCompatible(*rt)) {
        // String literals have a type of integer, but are allowed to implicitly convert to the
        // string type. See comments on isSameEnum for why that's here as well.
        if (((type.isString() || type.isByteArray()) && expr.isImplicitString()) ||
            (type.isEnum() && isSameEnum(expr, type))) {

            result = &implicitConversion(context, type, *result);
            selfDetermined(context, result);
            return *result;
        }

        DiagCode code = type.isCastCompatible(*rt) || type.isBitstreamCastable(*rt)
                            ? diag::NoImplicitConversion
                            : diag::BadAssignment;
        auto& diag = context.addDiag(code, location);
        diag << *rt << type;
        if (lhsRange)
            diag << *lhsRange;

        diag << expr.sourceRange;
        return badExpr(compilation, &expr);
    }

    if (type.isNumeric() && rt->isNumeric()) {
        if ((context.flags & BindFlags::EnumInitializer) != 0 &&
            !checkEnumInitializer(context, type, *result)) {

            return badExpr(compilation, &expr);
        }

        rt = binaryOperatorType(compilation, &type, rt, false);
        contextDetermined(context, result, *rt);

        if (type.isEquivalent(*rt)) {
            result->type = &type;
            return *result;
        }

        result = compilation.emplace<ConversionExpression>(type, ConversionKind::Implicit, *result,
                                                           result->sourceRange);
    }
    else {
        result = &implicitConversion(context, type, *result);
    }

    selfDetermined(context, result);

    // If this is an enum initializer and we just discarded unknown bits by
    // implicitly converting to a 2-state result, the standard says we
    // should declare this an error.
    if ((context.flags & BindFlags::EnumInitializer) != 0 && !type.isFourState()) {
        ConstantValue cv = context.tryEval(expr);
        if (cv.isInteger() && cv.integer().hasUnknown()) {
            context.addDiag(diag::EnumValueUnknownBits, expr.sourceRange) << cv << type;
            return badExpr(compilation, result);
        }
    }

    return *result;
}

Expression& AssignmentExpression::fromSyntax(Compilation& compilation,
                                             const BinaryExpressionSyntax& syntax,
                                             const BindContext& context) {
    if ((context.flags & BindFlags::AssignmentAllowed) == 0) {
        if (context.flags & BindFlags::ProceduralStatement)
            context.addDiag(diag::AssignmentRequiresParens, syntax.sourceRange());
        else
            context.addDiag(diag::AssignmentNotAllowed, syntax.sourceRange());
        return badExpr(compilation, nullptr);
    }

    optional<BinaryOperator> op;
    if (syntax.kind != SyntaxKind::AssignmentExpression &&
        syntax.kind != SyntaxKind::NonblockingAssignmentExpression) {
        op = getBinaryOperator(syntax.kind);
    }

    const ExpressionSyntax* rightExpr = syntax.right;
    bool isNonBlocking = syntax.kind == SyntaxKind::NonblockingAssignmentExpression;

    // If we're in a procedural statement, check for an intra-assignment timing control.
    // Otherwise, we'll let this fall through to the default handler which will issue an error.
    const TimingControl* timingControl = nullptr;
    if ((context.flags & BindFlags::ProceduralStatement) &&
        rightExpr->kind == SyntaxKind::TimingControlExpression) {

        auto& tce = rightExpr->as<TimingControlExpressionSyntax>();
        timingControl = &TimingControl::bind(*tce.timing, context);
        rightExpr = tce.expr;
    }

    // The right hand side of an assignment expression is typically an
    // "assignment-like context", except if the left hand side does not
    // have a self-determined type. That can only be true if the lhs is
    // an assignment pattern without an explicit type.
    if (syntax.left->kind == SyntaxKind::AssignmentPatternExpression) {
        auto& pattern = syntax.left->as<AssignmentPatternExpressionSyntax>();
        if (!pattern.type) {
            // In this case we have to bind the rhs first to determine the
            // correct type to use as the context for the lhs.
            Expression* rhs = &selfDetermined(compilation, *rightExpr, context);
            if (rhs->bad())
                return badExpr(compilation, rhs);

            Expression* lhs =
                &create(compilation, *syntax.left, context, BindFlags::None, rhs->type);
            selfDetermined(context, lhs);

            return fromComponents(compilation, op, isNonBlocking, *lhs, *rhs,
                                  syntax.operatorToken.location(), timingControl,
                                  syntax.sourceRange(), context);
        }
    }

    Expression& lhs = selfDetermined(compilation, *syntax.left, context);
    Expression& rhs = create(compilation, *rightExpr, context, BindFlags::None, lhs.type);

    return fromComponents(compilation, op, isNonBlocking, lhs, rhs, syntax.operatorToken.location(),
                          timingControl, syntax.sourceRange(), context);
}

Expression& AssignmentExpression::fromComponents(
    Compilation& compilation, optional<BinaryOperator> op, bool nonBlocking, Expression& lhs,
    Expression& rhs, SourceLocation assignLoc, const TimingControl* timingControl,
    SourceRange sourceRange, const BindContext& context) {

    auto result = compilation.emplace<AssignmentExpression>(op, nonBlocking, *lhs.type, lhs, rhs,
                                                            timingControl, sourceRange);
    if (lhs.bad() || rhs.bad())
        return badExpr(compilation, result);

    // Make sure we can actually assign to the thing on the lhs.
    if (!lhs.verifyAssignable(context, nonBlocking, assignLoc))
        return badExpr(compilation, result);

    result->right_ =
        &convertAssignment(context, *lhs.type, *result->right_, assignLoc, lhs.sourceRange);
    if (result->right_->bad())
        return badExpr(compilation, result);

    return *result;
}

ConstantValue AssignmentExpression::evalImpl(EvalContext& context) const {
    if (!context.isScriptEval() && timingControl)
        return nullptr;

    LValue lvalue = left().evalLValue(context);
    ConstantValue rvalue = right().eval(context);
    if (!lvalue || !rvalue)
        return nullptr;

    if (isCompound())
        rvalue = evalBinaryOperator(*op, lvalue.load(), rvalue);

    lvalue.store(rvalue);
    return rvalue;
}

bool AssignmentExpression::verifyConstantImpl(EvalContext& context) const {
    if (!context.isScriptEval() && timingControl) {
        context.addDiag(diag::ConstEvalTimedStmtNotConst, sourceRange);
        return false;
    }

    return left().verifyConstant(context) && right().verifyConstant(context);
}

void AssignmentExpression::serializeTo(ASTSerializer& serializer) const {
    serializer.write("left", left());
    serializer.write("right", right());
    serializer.write("isNonBlocking", isNonBlocking());
    if (op)
        serializer.write("op", toString(*op));
    if (timingControl)
        serializer.write("timingControl", *timingControl);
}

Expression& ConversionExpression::fromSyntax(Compilation& compilation,
                                             const CastExpressionSyntax& syntax,
                                             const BindContext& context) {
    auto& targetExpr = bind(*syntax.left, context, BindFlags::AllowDataType | BindFlags::Constant);
    auto& operand = selfDetermined(compilation, *syntax.right, context);

    const auto* type = &compilation.getErrorType();
    auto result = [&](ConversionKind cast = ConversionKind::Explicit) {
        return compilation.emplace<ConversionExpression>(*type, cast, operand,
                                                         syntax.sourceRange());
    };

    if (targetExpr.bad() || operand.bad())
        return badExpr(compilation, result());

    if (targetExpr.kind == ExpressionKind::DataType) {
        type = targetExpr.type;
        if (!type->isSimpleType() && !type->isError() && !type->isString()) {
            context.addDiag(diag::BadCastType, targetExpr.sourceRange) << *type;
            return badExpr(compilation, result());
        }
    }
    else {
        auto val = context.evalInteger(targetExpr);
        if (!val || !context.requireGtZero(val, targetExpr.sourceRange))
            return badExpr(compilation, result());

        bitwidth_t width = bitwidth_t(*val);
        if (!context.requireValidBitWidth(width, targetExpr.sourceRange))
            return badExpr(compilation, result());

        if (!operand.type->isIntegral()) {
            auto& diag = context.addDiag(diag::BadIntegerCast, syntax.apostrophe.location());
            diag << *operand.type;
            diag << targetExpr.sourceRange << operand.sourceRange;
            return badExpr(compilation, result());
        }

        type = &compilation.getType(width, operand.type->getIntegralFlags());
    }

    if (!type->isCastCompatible(*operand.type)) {
        if (!type->isBitstreamCastable(*operand.type)) {
            auto& diag = context.addDiag(diag::BadConversion, syntax.apostrophe.location());
            diag << *operand.type << *type;
            diag << targetExpr.sourceRange << operand.sourceRange;
            return badExpr(compilation, result());
        }
        else
            return *result(ConversionKind::BitstreamCast);
    }

    return *result();
}

Expression& ConversionExpression::fromSyntax(Compilation& compilation,
                                             const SignedCastExpressionSyntax& syntax,
                                             const BindContext& context) {
    auto& operand = selfDetermined(compilation, *syntax.inner, context);
    auto result = compilation.emplace<ConversionExpression>(
        compilation.getErrorType(), ConversionKind::Explicit, operand, syntax.sourceRange());
    if (operand.bad())
        return badExpr(compilation, result);

    // SignedCastExpression can also represent a const cast, which does nothing
    // and passes the type through unchanged.
    if (syntax.signing.kind == TokenKind::ConstKeyword) {
        result->type = operand.type;
        return *result;
    }

    if (!operand.type->isIntegral()) {
        auto& diag = context.addDiag(diag::BadIntegerCast, syntax.apostrophe.location());
        diag << *operand.type;
        diag << operand.sourceRange;
        return badExpr(compilation, result);
    }

    auto flags = operand.type->getIntegralFlags() & ~IntegralFlags::Signed;
    if (syntax.signing.kind == TokenKind::SignedKeyword)
        flags |= IntegralFlags::Signed;

    result->type = &compilation.getType(operand.type->getBitWidth(), flags);
    return *result;
}

ConstantValue ConversionExpression::evalImpl(EvalContext& context) const {
    return convert(context, *operand().type, *type, sourceRange, operand().eval(context), castKind);
}

ConstantValue ConversionExpression::convert(EvalContext& context, const Type& from, const Type& to,
                                            SourceRange sourceRange, ConstantValue&& value,
                                            ConversionKind castKind) {
    if (!value)
        return nullptr;

    if (from.isMatching(to))
        return std::move(value);

    if (castKind == ConversionKind::BitstreamCast) {
        auto cv = to.bitstreamCast(value);
        if (cv == nullptr) {
            auto& diag = context.addDiag(diag::ConstEvalBitstreamCastSize, sourceRange);
            diag << value.bitstreamWidth() << to;
        }
        return cv;
    }

<<<<<<< HEAD
=======
    if (castKind == ConversionKind::Propagated && value.isInteger() && to.isIntegral())
        value.integer().setSigned(to.isSigned());

>>>>>>> 2e1bd858
    if (to.isIntegral())
        return value.convertToInt(to.getBitWidth(), to.isSigned(), to.isFourState());

    if (to.isFloating()) {
        switch (to.getBitWidth()) {
            case 32:
                return value.convertToShortReal();
            case 64:
                return value.convertToReal();
            default:
                THROW_UNREACHABLE;
        }
    }

    if (to.isString())
        return value.convertToStr();

    if (to.isUnpackedArray() && from.isUnpackedArray()) {
        // Conversion to a dynamic array just resizes. Conversion to a fixed array
        // must have the same number of elements in the source.
        ASSERT(!to.hasFixedRange() || !from.hasFixedRange());
        if (to.hasFixedRange()) {
            size_t size = value.size();
            if (size != to.getFixedRange().width()) {
                context.addDiag(diag::ConstEvalDynamicToFixedSize, sourceRange)
                    << from << size << to;
                return nullptr;
            }
        }

        if (!to.isQueue() && from.isQueue()) {
            // Convert from queue to vector.
            auto& q = *value.queue();
            return std::vector(q.begin(), q.end());
        }

        if (to.isQueue() && !from.isQueue()) {
            // Convert from vector to queue.
            auto elems = value.elements();
            return SVQueue(elems.begin(), elems.end());
        }

        return std::move(value);
    }

    if (to.isByteArray()) {
        const auto& ct = to.getCanonicalType();
        const auto isSigned = ct.getArrayElementType()->isSigned();
        if (ct.isQueue()) {
            return value.convertToByteQueue(isSigned);
        }
        else {
            bitwidth_t size;
            if (ct.hasFixedRange())
                size = ct.as<FixedSizeUnpackedArrayType>().range.width();
            else
                size = 0; // dynamic array use string size
            return value.convertToByteArray(size, isSigned);
        }
    }

    // TODO: other types
    THROW_UNREACHABLE;
}

bool ConversionExpression::verifyConstantImpl(EvalContext& context) const {
    return operand().verifyConstant(context);
}

void ConversionExpression::serializeTo(ASTSerializer& serializer) const {
    serializer.write("operand", operand());
}

Expression& NewArrayExpression::fromSyntax(Compilation& compilation,
                                           const NewArrayExpressionSyntax& syntax,
                                           const BindContext& context,
                                           const Type* assignmentTarget) {
    if (!assignmentTarget ||
        assignmentTarget->getCanonicalType().kind != SymbolKind::DynamicArrayType) {
        context.addDiag(diag::NewArrayTarget, syntax.sourceRange());
        return badExpr(compilation, nullptr);
    }

    auto& sizeExpr = selfDetermined(compilation, *syntax.sizeExpr, context);
    const Expression* initExpr = nullptr;
    if (syntax.initializer) {
        initExpr = &bindRValue(*assignmentTarget, *syntax.initializer->expression,
                               syntax.initializer->getFirstToken().location(), context);
    }

    auto result = compilation.emplace<NewArrayExpression>(*assignmentTarget, sizeExpr, initExpr,
                                                          syntax.sourceRange());
    if (sizeExpr.bad() || (initExpr && initExpr->bad()))
        return badExpr(compilation, result);

    if (!sizeExpr.type->isIntegral()) {
        context.addDiag(diag::ExprMustBeIntegral, sizeExpr.sourceRange);
        return badExpr(compilation, result);
    }

    return *result;
}

ConstantValue NewArrayExpression::evalImpl(EvalContext& context) const {
    ConstantValue sz = sizeExpr().eval(context);
    if (!sz)
        return nullptr;

    optional<int64_t> size = sz.integer().as<int64_t>();
    if (!size || *size < 0) {
        context.addDiag(diag::InvalidArraySize, sizeExpr().sourceRange) << sz;
        return nullptr;
    }

    size_t count = size_t(*size);
    size_t index = 0;
    std::vector<ConstantValue> result(count);

    ConstantValue iv;
    if (initExpr()) {
        iv = initExpr()->eval(context);
        if (!iv)
            return nullptr;

        auto elems = iv.elements();
        for (; index < count && index < elems.size(); index++)
            result[index] = elems[index];
    }

    // Any remaining elements are default initialized.
    ConstantValue def = type->getArrayElementType()->getDefaultValue();
    for (; index < count; index++)
        result[index] = def;

    return result;
}

bool NewArrayExpression::verifyConstantImpl(EvalContext& context) const {
    return sizeExpr().verifyConstant(context) &&
           (!initExpr() || initExpr()->verifyConstant(context));
}

void NewArrayExpression::serializeTo(ASTSerializer& serializer) const {
    serializer.write("sizeExpr", sizeExpr());
    if (initExpr())
        serializer.write("initExpr", initExpr());
}

Expression& NewClassExpression::fromSyntax(Compilation& compilation,
                                           const NewClassExpressionSyntax& syntax,
                                           const BindContext& context,
                                           const Type* assignmentTarget) {
    // If the new expression is typed, look up that type as the target.
    // Otherwise, the target must come from the expression context.
    const ClassType* classType = nullptr;
    if (syntax.scopedNew->kind == SyntaxKind::ConstructorName) {
        if (!assignmentTarget ||
            assignmentTarget->getCanonicalType().kind != SymbolKind::ClassType) {
            context.addDiag(diag::NewClassTarget, syntax.sourceRange());
            return badExpr(compilation, nullptr);
        }

        classType = &assignmentTarget->getCanonicalType().as<ClassType>();
    }
    else {
        auto& className = *syntax.scopedNew->as<ScopedNameSyntax>().left;

        LookupResult result;
        Lookup::name(context.scope, className, context.lookupLocation, LookupFlags::Type, result);

        result.reportErrors(context);
        if (!result.found)
            return badExpr(compilation, nullptr);

        if (!result.found->isType() || !result.found->as<Type>().isClass()) {
            context.addDiag(diag::NotAClass, className.sourceRange()) << result.found->name;
            return badExpr(compilation, nullptr);
        }

        auto& type = result.found->as<Type>();
        classType = &type.getCanonicalType().as<ClassType>();
    }

    Expression* constructorCall = nullptr;
    if (auto constructor = classType->find("new")) {
        constructorCall =
            &CallExpression::fromArgs(compilation, &constructor->as<SubroutineSymbol>(), nullptr,
                                      syntax.argList, syntax.sourceRange(), context);
    }
    else if (syntax.argList && !syntax.argList->parameters.empty()) {
        auto& diag = context.addDiag(diag::TooManyArguments, syntax.argList->sourceRange());
        diag << 0;
        diag << syntax.argList->parameters.size();
    }

    auto result = compilation.emplace<NewClassExpression>(*assignmentTarget, constructorCall,
                                                          syntax.sourceRange());
    return *result;
}

ConstantValue NewClassExpression::evalImpl(EvalContext&) const {
    return nullptr;
}

bool NewClassExpression::verifyConstantImpl(EvalContext& context) const {
    context.addDiag(diag::ConstEvalClassType, sourceRange);
    return false;
}

void NewClassExpression::serializeTo(ASTSerializer& serializer) const {
    if (constructorCall())
        serializer.write("constructorCall", *constructorCall());
}

} // namespace slang<|MERGE_RESOLUTION|>--- conflicted
+++ resolved
@@ -579,12 +579,9 @@
         return cv;
     }
 
-<<<<<<< HEAD
-=======
     if (castKind == ConversionKind::Propagated && value.isInteger() && to.isIntegral())
         value.integer().setSigned(to.isSigned());
 
->>>>>>> 2e1bd858
     if (to.isIntegral())
         return value.convertToInt(to.getBitWidth(), to.isSigned(), to.isFourState());
 
